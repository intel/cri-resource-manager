--- conflicted
+++ resolved
@@ -33,18 +33,14 @@
 func NewMetricGatherer() (prometheus.Gatherer, error) {
 	reg := prometheus.NewPedanticRegistry()
 
-<<<<<<< HEAD
-	for n, cb := range builtInCollectors {
-=======
 	for name, cb := range builtInCollectors {
 		if _, ok := initializedCollectors[name]; ok {
 			continue
 		}
 
->>>>>>> 3b4b45b4
 		c, err := cb()
 		if err != nil {
-			log.Error("Failed to initialize collector '%s': %v. Skipping it.", n, err)
+			log.Error("Failed to initialize collector '%s': %v. Skipping it.", name, err)
 			continue
 		}
 		registeredCollectors = append(registeredCollectors, c)
