--- conflicted
+++ resolved
@@ -8,12 +8,9 @@
       - run:
           name: Install golangci-lint
           command: curl -sfL https://raw.githubusercontent.com/golangci/golangci-lint/master/install.sh | sudo sh -s -- -b $(go env GOPATH)/bin v1.18.0
-<<<<<<< HEAD
       - run: go get -u github.com/golang/protobuf/protoc-gen-go
       - run: go get -u google.golang.org/grpc
-=======
       - run: go get -u github.com/shurcooL/vfsgen/cmd/vfsgendev
->>>>>>> 046b6313
       - run: make format
       - run: make
       - run: make golangci-lint
